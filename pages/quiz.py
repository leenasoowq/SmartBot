import os
import streamlit as st
from openai import OpenAI
from dotenv import load_dotenv
from services.document_service import DocumentService
from services.quiz_service import QuizService

# Constants
LABEL_LETTERS = ["A", "B", "C", "D"]
DIFFICULTY_LEVELS = ["Easy", "Medium", "Hard"]
MIN_QUESTIONS = 1
MAX_QUESTIONS = 10

<<<<<<< HEAD
# Load environment variables
=======
>>>>>>> c7ec5616
load_dotenv()
OPENAI_API_KEY = os.getenv("OPENAI_API_KEY")
client = OpenAI(api_key=OPENAI_API_KEY)

# Initialize services
doc_service = DocumentService(client)
quiz_service = QuizService(client)

# Initialize session state
if "quiz_step" not in st.session_state:
    st.session_state["quiz_step"] = "select_options"
if "num_questions" not in st.session_state:
    st.session_state["num_questions"] = 5
if "difficulty" not in st.session_state:
    st.session_state["difficulty"] = "Medium"
if "quiz_data" not in st.session_state:
    st.session_state["quiz_data"] = []
if "current_q_index" not in st.session_state:
    st.session_state["current_q_index"] = 0
if "correct_count" not in st.session_state:
    st.session_state["correct_count"] = 0

def reset_quiz_state():
    """Reset the quiz state to initial values."""
    st.session_state.update({
        "quiz_step": "select_options",
        "quiz_data": [],  # Clear existing quiz data
        "current_q_index": 0,  # Reset question index
        "correct_count": 0,  # Reset score
    })
<<<<<<< HEAD

=======
    
>>>>>>> c7ec5616
def load_context_for_file(file_name, top_k=10):
    """Retrieve relevant chunks from the vector store for a given file."""
    chunks = doc_service.retrieve_relevant_chunks(file_name, top_k=top_k)
    return "\n\n".join(chunks)

<<<<<<< HEAD
=======

>>>>>>> c7ec5616
def handle_answer_submission(q_index, labeled_options, correct_letter):
    """Handle user answer submission and update score."""
    user_letter_idx = labeled_options.index(st.session_state[f"quiz_q_{q_index}"])
    user_letter_str = LABEL_LETTERS[user_letter_idx]

    if user_letter_str == correct_letter:
        st.success("Correct!")
        if f"scored_{q_index}" not in st.session_state:
            st.session_state[f"scored_{q_index}"] = True
            st.session_state["correct_count"] += 1
    else:
        st.error(f"Incorrect. The correct answer is {correct_letter}.")

<<<<<<< HEAD
# Main app
=======
>>>>>>> c7ec5616
st.title("📝 Quiz Generator")

if st.session_state["quiz_step"] == "select_options":
    st.session_state["num_questions"] = st.slider("Number of questions", MIN_QUESTIONS, MAX_QUESTIONS, 5)
    st.session_state["difficulty"] = st.radio("Difficulty level", DIFFICULTY_LEVELS)
    
    if "processed_files" in st.session_state and st.session_state["processed_files"]:
        selected_file = st.selectbox("Select a file for quiz generation", st.session_state["processed_files"])
        st.write("Selected File:", selected_file) 
        
        if st.button("Generate Quiz"):
<<<<<<< HEAD
            # Reset the quiz state before generating a new quiz
            reset_quiz_state()
            context_text = load_context_for_file(selected_file)
            # st.write("Context Text:", context_text)  
=======
            # Reset the user score
            reset_quiz_state()
            context_text = load_context_for_file(selected_file)
>>>>>>> c7ec5616
            
            if "Error" in context_text:
                st.error(context_text)
            else:
                try:
                    quiz_data = quiz_service.generate_quiz_questions(
                        context=context_text,
                        difficulty=st.session_state["difficulty"],
                        num_questions=st.session_state["num_questions"]
                    )
                    st.write("Quiz Data Generated:", quiz_data)  # Debugging output
                    if not quiz_data:
                        st.error("No quiz questions could be generated. Please try a different file or adjust the settings.")
                    else:
                        # Update session state with new quiz data
                        st.session_state["quiz_data"] = quiz_data
                        st.session_state["quiz_step"] = "in_progress"
                        st.rerun()
                except Exception as e:
                    st.error(f"Failed to generate quiz questions: {e}")
                    reset_quiz_state()
                    st.rerun()
    else:
        st.warning("No processed files found. Please go to the main page and upload/prepare files first.")

elif st.session_state["quiz_step"] == "in_progress":
    q_index = st.session_state["current_q_index"]
    quiz_data = st.session_state["quiz_data"]

    if not quiz_data:
        st.write("No quiz questions available. Returning to main menu...")
        reset_quiz_state()
        st.rerun()

    if q_index < len(quiz_data):
        question_text, shuffled_options, correct_letter, explanation, confidence = quiz_data[q_index]
        
        st.subheader(f"Question {q_index + 1} of {len(quiz_data)}")
        st.write(question_text)
        
        labeled_options = [f"{letter}) {opt}" for letter, opt in zip(LABEL_LETTERS, shuffled_options)]
        chosen_option = st.radio("Select your answer:", labeled_options, key=f"quiz_q_{q_index}")
<<<<<<< HEAD

=======
        
>>>>>>> c7ec5616
        if st.button("Submit Answer"):
            handle_answer_submission(q_index, labeled_options, correct_letter)
            st.info(f"**Explanation:** {explanation}")
            st.write(f"**Confidence Score:** {confidence:.2f}%")

        if st.button("Next Question"):
            st.session_state["current_q_index"] += 1
            if st.session_state["current_q_index"] >= len(quiz_data):
                st.session_state["quiz_step"] = "score_report"
            st.rerun()

<<<<<<< HEAD
=======
# show final score
>>>>>>> c7ec5616
elif st.session_state["quiz_step"] == "score_report":
    total_questions = len(st.session_state["quiz_data"])
    correct = st.session_state["correct_count"]
    st.header("Quiz Finished!")
    st.subheader(f"Your score: {correct} / {total_questions}")

    if st.button("Back to Quiz Menu"):
        reset_quiz_state()
        st.rerun()<|MERGE_RESOLUTION|>--- conflicted
+++ resolved
@@ -11,10 +11,13 @@
 MIN_QUESTIONS = 1
 MAX_QUESTIONS = 10
 
-<<<<<<< HEAD
+# Constants
+LABEL_LETTERS = ["A", "B", "C", "D"]
+DIFFICULTY_LEVELS = ["Easy", "Medium", "Hard"]
+MIN_QUESTIONS = 1
+MAX_QUESTIONS = 10
+
 # Load environment variables
-=======
->>>>>>> c7ec5616
 load_dotenv()
 OPENAI_API_KEY = os.getenv("OPENAI_API_KEY")
 client = OpenAI(api_key=OPENAI_API_KEY)
@@ -45,38 +48,11 @@
         "current_q_index": 0,  # Reset question index
         "correct_count": 0,  # Reset score
     })
-<<<<<<< HEAD
 
-=======
-    
->>>>>>> c7ec5616
 def load_context_for_file(file_name, top_k=10):
     """Retrieve relevant chunks from the vector store for a given file."""
     chunks = doc_service.retrieve_relevant_chunks(file_name, top_k=top_k)
     return "\n\n".join(chunks)
-
-<<<<<<< HEAD
-=======
-
->>>>>>> c7ec5616
-def handle_answer_submission(q_index, labeled_options, correct_letter):
-    """Handle user answer submission and update score."""
-    user_letter_idx = labeled_options.index(st.session_state[f"quiz_q_{q_index}"])
-    user_letter_str = LABEL_LETTERS[user_letter_idx]
-
-    if user_letter_str == correct_letter:
-        st.success("Correct!")
-        if f"scored_{q_index}" not in st.session_state:
-            st.session_state[f"scored_{q_index}"] = True
-            st.session_state["correct_count"] += 1
-    else:
-        st.error(f"Incorrect. The correct answer is {correct_letter}.")
-
-<<<<<<< HEAD
-# Main app
-=======
->>>>>>> c7ec5616
-st.title("📝 Quiz Generator")
 
 if st.session_state["quiz_step"] == "select_options":
     st.session_state["num_questions"] = st.slider("Number of questions", MIN_QUESTIONS, MAX_QUESTIONS, 5)
@@ -87,16 +63,9 @@
         st.write("Selected File:", selected_file) 
         
         if st.button("Generate Quiz"):
-<<<<<<< HEAD
-            # Reset the quiz state before generating a new quiz
-            reset_quiz_state()
-            context_text = load_context_for_file(selected_file)
-            # st.write("Context Text:", context_text)  
-=======
             # Reset the user score
             reset_quiz_state()
             context_text = load_context_for_file(selected_file)
->>>>>>> c7ec5616
             
             if "Error" in context_text:
                 st.error(context_text)
@@ -137,28 +106,56 @@
         st.subheader(f"Question {q_index + 1} of {len(quiz_data)}")
         st.write(question_text)
         
-        labeled_options = [f"{letter}) {opt}" for letter, opt in zip(LABEL_LETTERS, shuffled_options)]
-        chosen_option = st.radio("Select your answer:", labeled_options, key=f"quiz_q_{q_index}")
-<<<<<<< HEAD
+        label_letters = ["A", "B", "C", "D"]
+        labeled_options = [f"{letter}) {opt}" for letter, opt in zip(label_letters, shuffled_options)]
+        
+        chosen_option = st.radio(
+            "Select your answer:", 
+            labeled_options,
+            key=f"quiz_q_{q_index}"
+        )
 
-=======
-        
->>>>>>> c7ec5616
-        if st.button("Submit Answer"):
-            handle_answer_submission(q_index, labeled_options, correct_letter)
+        # Track if user submitted this question
+        submitted_key = f"submitted_{q_index}"
+        if submitted_key not in st.session_state:
+            st.session_state[submitted_key] = False
+
+        if not st.session_state[submitted_key]:
+            if st.button("Submit Answer"):
+                st.session_state[submitted_key] = True
+                st.rerun()
+        else:
+            # The user has submitted, so figure out correctness
+            user_letter_idx = labeled_options.index(chosen_option)
+            user_letter_str = label_letters[user_letter_idx]
+
+            if user_letter_str == correct_letter:
+                st.success("Correct!")
+                # Increase score only once per question
+                # So user can't keep re-submitting to inflate score
+                score_key = f"scored_{q_index}"  # track if we already gave them points
+                if score_key not in st.session_state:
+                    st.session_state[score_key] = True
+                    st.session_state["correct_count"] += 1
+            else:
+                st.error(f"Incorrect. The correct answer is {correct_letter}.")
+
             st.info(f"**Explanation:** {explanation}")
             st.write(f"**Confidence Score:** {confidence:.2f}%")
 
-        if st.button("Next Question"):
-            st.session_state["current_q_index"] += 1
-            if st.session_state["current_q_index"] >= len(quiz_data):
-                st.session_state["quiz_step"] = "score_report"
-            st.rerun()
+            if st.button("Next Question"):
+                st.session_state["current_q_index"] += 1
+                if st.session_state["current_q_index"] >= len(quiz_data):
+                    # All questions answered - show final score
+                    st.session_state["quiz_step"] = "score_report"
+                st.rerun()
 
-<<<<<<< HEAD
-=======
-# show final score
->>>>>>> c7ec5616
+    else:
+        # No more questions - show final score
+        st.session_state["quiz_step"] = "score_report"
+        st.rerun()
+
+# SHOW FINAL SCORE
 elif st.session_state["quiz_step"] == "score_report":
     total_questions = len(st.session_state["quiz_data"])
     correct = st.session_state["correct_count"]
