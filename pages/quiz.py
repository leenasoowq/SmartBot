--- conflicted
+++ resolved
@@ -82,32 +82,6 @@
     return f"Processed {processed_count} new file(s) successfully!"
 
 def load_context_for_file(file_name, top_k=10):
-<<<<<<< HEAD
-    """Retrieve relevant chunks from the vector store for a given file."""
-    collection_name = sanitize_collection_name(file_name)
-    print(f"Loading context from collection: {collection_name}")
-    query = "key concepts, events, themes, or examples from the document"
-    print(f"Retrieving chunks for query: {query}")
-    chunks = doc_service.retrieve_relevant_chunks(query, collection_name, top_k=top_k)
-    print(f"Retrieved {len(chunks)} chunks:")
-    for i, chunk in enumerate(chunks):
-        print(f"Chunk {i+1}: {chunk[:500]}")
-    return "\n\n".join(chunks) if chunks else "No relevant chunks found."
-
-def handle_answer_submission(q_index, labeled_options, correct_letter):
-    """Handle user answer submission and update score."""
-    user_letter_idx = labeled_options.index(st.session_state[f"quiz_q_{q_index}"])
-    user_letter_str = LABEL_LETTERS[user_letter_idx]
-    if user_letter_str == correct_letter:
-        st.success("Correct!")
-        if f"scored_{q_index}" not in st.session_state:
-            st.session_state[f"scored_{q_index}"] = True
-            st.session_state["correct_count"] += 1
-    else:
-        st.error(f"Incorrect. The correct answer is {correct_letter}.")
-
-st.title("📝 Quiz Generator")
-=======
     """Retrieve relevant content from a document for quiz generation."""
     collection_name = sanitize_collection_name(file_name)
     print(f"Loading context from collection: {collection_name}")
@@ -128,7 +102,6 @@
         print(f"Chunk {i+1}: {chunk[:300]}")  # Print first 300 characters for preview
 
     return "\n\n".join(chunks)
->>>>>>> 446ae029
 
 def handle_answer_submission(q_index, labeled_options, correct_letter):
     """Handle user answer submission and update score."""
@@ -163,20 +136,12 @@
                 st.error(context_text)
             else:
                 try:
-<<<<<<< HEAD
-                    quiz_data = quiz_service.generate_quiz_questions(
-                        context=context_text,
-                        difficulty=st.session_state["difficulty"],
-                        num_questions=st.session_state["num_questions"]
-                    )
-=======
                     with st.spinner("Generating quiz... Please wait! 🕒"):
                         quiz_data = quiz_service.generate_quiz_questions(
                             context=context_text,
                             difficulty=st.session_state["difficulty"],
                             num_questions=st.session_state["num_questions"]
                         )
->>>>>>> 446ae029
                     st.write("Quiz Data Generated:", quiz_data)  # Debugging output
                     if not quiz_data:
                         st.error("No quiz questions could be generated.")
